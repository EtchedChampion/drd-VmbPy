--- conflicted
+++ resolved
@@ -24,10 +24,7 @@
 OR TORT (INCLUDING NEGLIGENCE OR OTHERWISE) ARISING IN ANY WAY OUT OF THE USE
 OF THIS SOFTWARE, EVEN IF ADVISED OF THE POSSIBILITY OF SUCH DAMAGE.
 """
-<<<<<<< HEAD
 import multiprocessing
-=======
->>>>>>> 7a933b98
 import unittest
 import threading
 
@@ -45,7 +42,6 @@
     pass
 
 
-<<<<<<< HEAD
 def _open_camera(id: str,
                  shutdown_request: multiprocessing.Event):
     """Helper function to open a camera in a different process via multiprocessing
@@ -71,10 +67,7 @@
             shutdown_request.wait(timeout=10)
 
 
-class CamCameraTest(unittest.TestCase):
-=======
 class CamCameraTest(VimbaTestCase):
->>>>>>> 7a933b98
     def setUp(self):
         self.vimba = Vimba.get_instance()
         self.vimba._startup()
